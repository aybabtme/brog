--- conflicted
+++ resolved
@@ -21,8 +21,9 @@
 }
 
 type appContent struct {
-	Posts   []*post
-	CurPost *post
+	Posts     []*post
+	Languages []string
+	CurPost   *post
 }
 
 ////////////////////////////////////////////////////////////////////////////////
@@ -104,10 +105,7 @@
 	}
 
 	http.HandleFunc("/heartbeat", b.heartBeat) // don't log heartbeat, too noisy
-<<<<<<< HEAD
-=======
 	http.HandleFunc("/changelang", b.logHandlerFunc(b.langSelectFunc))
->>>>>>> ac222f56
 	http.HandleFunc("/posts/", b.logHandlerFunc(b.postFunc))
 	http.HandleFunc("/", b.logHandlerFunc(b.indexFunc))
 
@@ -181,26 +179,16 @@
 func (b *Brog) indexFunc(rw http.ResponseWriter, req *http.Request) {
 
 	if b.Config.Multilingual {
-<<<<<<< HEAD
-		b.indexMultilingualFunc(rw, req)
+		b.langIndexFunc(rw, req)
 		return
-=======
-		lang, validLang := b.extractLanguage(req)
-		b.setLangCookie(req, rw)
-		if !validLang {
-			b.langSelectFunc(rw, req)
-			return
-		}
-		posts = b.postMngr.GetAllPostsWithLanguage(lang)
-		b.Debug("Serving %d posts with language %s to requester", len(posts), lang)
-	} else {
-		posts = b.postMngr.GetAllPosts()
->>>>>>> ac222f56
-	}
+	}
+
+	posts := b.postMngr.GetAllPosts()
 
 	data := appContent{
-		Posts:   b.postMngr.GetAllPosts(),
-		CurPost: nil,
+		Posts:     posts,
+		Languages: b.Config.Languages,
+		CurPost:   nil,
 	}
 
 	b.tmplMngr.DoWithIndex(func(t *template.Template) {
@@ -213,7 +201,6 @@
 }
 
 func (b *Brog) postFunc(rw http.ResponseWriter, req *http.Request) {
-<<<<<<< HEAD
 
 	postID := path.Base(req.RequestURI)
 	post, ok := b.postMngr.GetPost(postID)
@@ -224,8 +211,9 @@
 	}
 
 	data := appContent{
-		Posts:   nil,
-		CurPost: post,
+		Posts:     nil,
+		Languages: b.Config.Languages,
+		CurPost:   post,
 	}
 
 	b.tmplMngr.DoWithPost(func(t *template.Template) {
@@ -239,60 +227,36 @@
 
 // Multilingual support
 
-func (b *Brog) indexMultilingualFunc(rw http.ResponseWriter, req *http.Request) {
-
-	if !b.validLangInQuery(req.URL.RawQuery) {
-		b.Debug("No language set, redirecting to selection screen.")
+func (b *Brog) langIndexFunc(rw http.ResponseWriter, req *http.Request) {
+	lang, validLang := b.extractLanguage(req)
+	b.setLangCookie(req, rw)
+	if !validLang {
 		b.langSelectFunc(rw, req)
-=======
-
-	postID := path.Base(req.RequestURI)
-	post, ok := b.postMngr.GetPost(postID)
-	if !ok {
-		b.Warn("not found, %v", req)
-		http.NotFound(rw, req)
->>>>>>> ac222f56
 		return
 	}
 
+	posts := b.postMngr.GetAllPostsWithLanguage(lang)
+
 	data := appContent{
-		Posts:   b.postMngr.GetAllPostsWithLanguage(req.URL.RawQuery),
-		CurPost: nil,
-	}
-
-	b.Debug("Serving %d posts with language %s to requester",
-		len(data.Posts), req.URL.RawQuery)
+		Posts:     posts,
+		Languages: b.Config.Languages,
+		CurPost:   nil,
+	}
 
 	b.tmplMngr.DoWithIndex(func(t *template.Template) {
 		if err := t.Execute(rw, data); err != nil {
-			b.Err("serving multilang index request, %v", err)
+			b.Err("serving index request, %v", err)
 			http.Error(rw, err.Error(), http.StatusInternalServerError)
 			return
 		}
 	})
 }
 
-<<<<<<< HEAD
-=======
-// Multilingual support
-
->>>>>>> ac222f56
 func (b *Brog) validLangInQuery(lang string) bool {
 	for _, val := range b.Config.Languages {
 		if strings.Contains(lang, val) {
 			return true
 		}
-<<<<<<< HEAD
-	}
-	return false
-}
-
-func (b *Brog) langSelectFunc(rw http.ResponseWriter, req *http.Request) {
-	b.tmplMngr.DoWithLangSelect(func(t *template.Template) {
-		b.Debug("Sending language selection screen")
-		if err := t.Execute(rw, b.Config.Languages); err != nil {
-			b.Err("serving language select, %v", err)
-=======
 	}
 	return false
 }
@@ -333,7 +297,6 @@
 		b.Debug("Sending language selection screen")
 		if err := t.Execute(rw, data); err != nil {
 			b.Err("serving index, language select, request, %v", err)
->>>>>>> ac222f56
 			http.Error(rw, err.Error(), http.StatusInternalServerError)
 			return
 		}
